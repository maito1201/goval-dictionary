--- conflicted
+++ resolved
@@ -21,18 +21,9 @@
 				target:       v,
 				url:          url,
 				concurrently: true,
-				bzip2:        true,
+				mimeType:     mimeTypeBzip2,
 			})
 		}
-<<<<<<< HEAD
-		reqs = append(reqs, fetchRequest{
-			target:       v,
-			url:          fmt.Sprintf(t, name),
-			concurrently: true,
-			mimeType:     mimeTypeBzip2,
-		})
-=======
->>>>>>> c54a2f7b
 	}
 	return
 }
