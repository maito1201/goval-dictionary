--- conflicted
+++ resolved
@@ -120,12 +120,6 @@
 		select {
 		case res := <-resChan:
 			results = append(results, res)
-<<<<<<< HEAD
-			if !res.LogSuppressed {
-				log15.Info("Fetched... ", "URL", res.URL)
-			}
-=======
->>>>>>> c54a2f7b
 		case err := <-errChan:
 			errs = append(errs, err)
 		case <-timeout:
